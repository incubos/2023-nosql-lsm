--- conflicted
+++ resolved
@@ -256,23 +256,16 @@
     }
 
     @DaoTest(stage = 4)
-<<<<<<< HEAD
-    void diskCemetery(Dao<String, Entry<String>> dao) throws IOException {
-=======
     void diskCemetery(Dao<String, Entry<String>> dao) throws Exception {
->>>>>>> 6e19c048
         final int entries = 100_000;
 
         for (int entry = 0; entry < entries; entry++) {
             dao.upsert(entry(keyAt(entry), null));
-<<<<<<< HEAD
-=======
 
             // Back off after 1K upserts to be able to flush
             if (entry % 1000 == 0) {
                 Thread.sleep(1);
             }
->>>>>>> 6e19c048
         }
 
         assertFalse(dao.all().hasNext());
